--- conflicted
+++ resolved
@@ -145,14 +145,6 @@
       updateProjectTaskDto.description || projectTask.description;
     const newProjectLaneId: string = updateProjectTaskDto.lane?.id;
     if (newProjectLaneId && newProjectLaneId != projectLaneId) {
-<<<<<<< HEAD
-      const newProjectLane: ProjectLaneDocument = await this.projectLanesService.findOne(
-        workspaceId,
-        projectId,
-        newProjectLaneId,
-        userId,
-      );
-=======
       const newProjectLane: ProjectLaneDocument =
         await this.projectLanesService.findOne(
           workspaceId,
@@ -160,7 +152,6 @@
           newProjectLaneId,
           userId,
         );
->>>>>>> 0e6c7d90
       projectTask.lane = newProjectLane;
     }
 
