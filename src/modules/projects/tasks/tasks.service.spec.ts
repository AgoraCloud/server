--- conflicted
+++ resolved
@@ -1,12 +1,6 @@
 import { EventEmitter2 } from '@nestjs/event-emitter';
 import { ProjectLanesService } from './../lanes/lanes.service';
-<<<<<<< HEAD
-import { UpdateProjectTaskDto } from './dto/update-task.dto';
 import { ProjectTaskNotFoundException } from './../../../exceptions/project-task-not-found.exception';
-import { CreateProjectTaskDto } from './dto/create-task.dto';
-=======
-import { ProjectTaskNotFoundException } from './../../../exceptions/project-task-not-found.exception';
->>>>>>> 0e6c7d90
 import {
   ProjectLane,
   ProjectLaneDocument,
@@ -259,14 +253,6 @@
         user._id,
       );
       // Make sure that the project task has been deleted
-<<<<<<< HEAD
-      const retrievedProjectTasks: ProjectTaskDocument[] = await service.findAll(
-        projectLane2._id,
-        user._id,
-        workspace._id,
-        project._id,
-      );
-=======
       const retrievedProjectTasks: ProjectTaskDocument[] =
         await service.findAll(
           projectLane2._id,
@@ -274,7 +260,6 @@
           workspace._id,
           project._id,
         );
->>>>>>> 0e6c7d90
       expect(retrievedProjectTasks.length).toBe(0);
     });
   });
