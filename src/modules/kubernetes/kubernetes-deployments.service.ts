import { KubeUtil } from './utils/kube.util';
import { DeploymentImage } from './../deployments/schemas/deployment.schema';
import { DeploymentProperties } from '../deployments/schemas/deployment.schema';
import {
  DeploymentTypeDto,
  UpdateDeploymentPropertiesDto,
  UpdateDeploymentResourcesDto,
} from '@agoracloud/common';
import { Inject, Injectable } from '@nestjs/common';
import * as k8s from '@kubernetes/client-node';
import * as http from 'http';
import { ContainerConfig, DEPLOYMENT_CONFIG } from './config/deployment.config';

@Injectable()
export class KubernetesDeploymentsService {
  constructor(
    @Inject(k8s.AppsV1Api) private readonly k8sAppsV1Api: k8s.AppsV1Api,
  ) {}

  /**
   * Get all Kubernetes deployments
   * @param namespace the Kubernetes namespace
   * @returns a list of all Kubernetes deployments
   */
  getAllDeployments(namespace: string): Promise<{
    response: http.IncomingMessage;
    body: k8s.V1DeploymentList;
  }> {
    return this.k8sAppsV1Api.listNamespacedDeployment(
      namespace,
      undefined,
      undefined,
      undefined,
      undefined,
      'deployment',
    );
  }

  /**
   * Create a Kubernetes deployment
   * @param namespace the Kubernetes namespace
   * @param deploymentId the deployment id
   * @param deploymentProperties the deployment properties
   * @returns the created Kubernetes deployment
   */
  createDeployment(
    namespace: string,
    deploymentId: string,
    deploymentProperties: DeploymentProperties,
  ): Promise<{
    response: http.IncomingMessage;
    body: k8s.V1Deployment;
  }> {
    const labels: { [key: string]: string } =
      KubeUtil.generateDeploymentLabels(deploymentId);
    const resourceName: string = KubeUtil.generateResourceName(deploymentId);
    const containerConfig: ContainerConfig =
      DEPLOYMENT_CONFIG[deploymentProperties.image.type];

    // Deployment volumes and volume mounts
    const volumes: k8s.V1Volume[] = [];
    const volumeMounts: k8s.V1VolumeMount[] = [];
    if (deploymentProperties.resources.storageCount) {
      volumes.push({
        name: resourceName,
        persistentVolumeClaim: {
          claimName: resourceName,
        },
      });
      volumeMounts.push({
        name: resourceName,
        mountPath: containerConfig.volumeMountPath,
      });
    }

    return this.k8sAppsV1Api.createNamespacedDeployment(namespace, {
      apiVersion: 'apps/v1',
      kind: 'Deployment',
      metadata: {
        name: resourceName,
        labels,
      },
      spec: {
        replicas: 1,
        strategy: {
          type: 'Recreate',
        },
        selector: {
          matchLabels: labels,
        },
        template: {
          metadata: {
            labels,
          },
          spec: {
            volumes,
            containers: [
              {
                name: resourceName,
                image: this.generateContainerImage(deploymentProperties.image),
                imagePullPolicy: 'Always',
                resources: {
                  limits: {
                    memory: `${deploymentProperties.resources.memoryCount}Gi`,
                    cpu: `${deploymentProperties.resources.cpuCount}`,
                  },
                },
                env: [
                  {
                    name: containerConfig.passwordEnvVariable,
                    valueFrom: {
                      secretKeyRef: {
                        name: resourceName,
                        key: 'sudo_password',
                      },
                    },
                  },
                ],
                volumeMounts,
                livenessProbe: {
                  httpGet: {
                    path: '/',
                    port: new Number(containerConfig.containerPort),
                  },
                },
                readinessProbe: {
                  httpGet: {
                    path: '/',
                    port: new Number(containerConfig.containerPort),
                  },
                },
              },
            ],
          },
        },
      },
    });
  }

  /**
   * Update a Kubernetes deployment
   * @param namespace the Kubernetes namespace
   * @param deploymentId the deployment id
   * @param updatedResources the updated deployment resources
   * @returns the updated Kubernetes deployment
   */
  updateDeployment(
    namespace: string,
    deploymentId: string,
    updatedProperties: UpdateDeploymentPropertiesDto,
  ): Promise<{
    response: http.IncomingMessage;
    body: k8s.V1Deployment;
  }> {
<<<<<<< HEAD
    const resourceName: string = generateResourceName(deploymentId);
=======
    const resourceName: string = KubeUtil.generateResourceName(deploymentId);
>>>>>>> c6389c00

    const resources: k8s.V1ResourceRequirements = {
      limits: {},
    };
    const updatedResources: UpdateDeploymentResourcesDto =
      updatedProperties.resources;
    if (updatedResources?.cpuCount) {
      resources.limits.cpu = `${updatedResources.cpuCount}`;
    }
    if (updatedResources?.memoryCount) {
      resources.limits.memory = `${updatedResources.memoryCount}Gi`;
    }

    const updatedContainer: k8s.V1Container = {
      name: resourceName,
      resources,
    };
    if (updatedProperties.image) {
      updatedContainer.image = this.generateContainerImage(
        updatedProperties.image,
      );
    }

    return this.k8sAppsV1Api.patchNamespacedDeployment(
      resourceName,
      namespace,
      {
        spec: {
          template: {
            spec: {
              containers: [updatedContainer],
            },
          },
        },
      },
      undefined,
      undefined,
      undefined,
      undefined,
      {
        headers: {
          'Content-type': k8s.PatchUtils.PATCH_FORMAT_STRATEGIC_MERGE_PATCH,
        },
      },
    );
  }

  /**
   * Delete a Kubernetes deployment
   * @param namespace the Kubernetes namespace
   * @param deploymentId the deployment id
   * @returns the deleted Kubernetes deployment
   */
  deleteDeployment(
    namespace: string,
    deploymentId: string,
  ): Promise<{
    response: http.IncomingMessage;
    body: k8s.V1Status;
  }> {
    return this.k8sAppsV1Api.deleteNamespacedDeployment(
      KubeUtil.generateResourceName(deploymentId),
      namespace,
    );
  }

  /**
   * Generates a container image from the given deployment type and version
   * @param deploymentImage the deployment image to convert
   * @returns the generated container image
   */
  private generateContainerImage(deploymentImage: DeploymentImage): string {
    if (deploymentImage.type === DeploymentTypeDto.VSCode) {
      return `linuxserver/code-server:version-v${deploymentImage.version}`;
    } else if (deploymentImage.type === DeploymentTypeDto.Ubuntu) {
      return `linuxserver/webtop:ubuntu-mate-version-${deploymentImage.version}`;
    }
  }
}<|MERGE_RESOLUTION|>--- conflicted
+++ resolved
@@ -152,11 +152,7 @@
     response: http.IncomingMessage;
     body: k8s.V1Deployment;
   }> {
-<<<<<<< HEAD
-    const resourceName: string = generateResourceName(deploymentId);
-=======
     const resourceName: string = KubeUtil.generateResourceName(deploymentId);
->>>>>>> c6389c00
 
     const resources: k8s.V1ResourceRequirements = {
       limits: {},
