--- conflicted
+++ resolved
@@ -1,8 +1,5 @@
-<<<<<<< HEAD
-=======
 import { ProxyUtil } from './../proxy/utils/proxy.util';
 import { DeploymentVersionCanNotBeUpgradedException } from './../../exceptions/deployment-version-can-not-be-upgraded.exception';
->>>>>>> c6389c00
 import { InvalidDeploymentVersionUpgradeException } from './../../exceptions/invalid-deployment-version-upgrade.exception';
 import { DeploymentTypeMismatchException } from './../../exceptions/deployment-type-mismatch.exception';
 import { DeploymentCannotBeUpdatedException } from '../../exceptions/deployment-cannot-be-updated.exception';
@@ -258,7 +255,6 @@
         await service.update(
           workspace._id,
           deployment._id,
-<<<<<<< HEAD
           updateDeploymentDto,
           user._id,
         );
@@ -272,15 +268,14 @@
     });
 
     it('should throw an error if the given deployment type does not match the deployments original type', async () => {
-      // At the time of writing, there is only one deployment type, hence the cast to any
       const updateDeploymentDto: UpdateDeploymentDto = {
         properties: {
           image: {
-            type: 'type',
+            type: DeploymentTypeDto.Ubuntu,
             version: deployment.properties.image.version,
           },
         },
-      } as any;
+      };
       const expectedErrorMessage: string = new DeploymentTypeMismatchException(
         deployment._id,
         deployment.properties.image.type,
@@ -318,68 +313,6 @@
         await service.update(
           workspace._id,
           deployment._id,
-=======
->>>>>>> c6389c00
-          updateDeploymentDto,
-          user._id,
-        );
-        fail('It should throw an error');
-      } catch (err) {
-        expect(err.message).toBe(expectedErrorMessage);
-      } finally {
-        // Update the deployment status to running
-        await service.updateStatus(deployment._id, DeploymentStatusDto.Running);
-      }
-    });
-
-<<<<<<< HEAD
-=======
-    it('should throw an error if the given deployment type does not match the deployments original type', async () => {
-      const updateDeploymentDto: UpdateDeploymentDto = {
-        properties: {
-          image: {
-            type: DeploymentTypeDto.Ubuntu,
-            version: deployment.properties.image.version,
-          },
-        },
-      };
-      const expectedErrorMessage: string = new DeploymentTypeMismatchException(
-        deployment._id,
-        deployment.properties.image.type,
-        updateDeploymentDto.properties.image.type,
-      ).message;
-      try {
-        await service.update(
-          workspace._id,
-          deployment._id,
-          updateDeploymentDto,
-          user._id,
-        );
-        fail('It should throw an error');
-      } catch (err) {
-        expect(err.message).toBe(expectedErrorMessage);
-      }
-    });
-
-    it('should throw an error if the given deployment version is older than the deployments current version', async () => {
-      const updateDeploymentDto: UpdateDeploymentDto = {
-        properties: {
-          image: {
-            type: deployment.properties.image.type,
-            version: DeploymentVersionDto.VSCode_3_9_0,
-          },
-        },
-      };
-      const expectedErrorMessage: string =
-        new InvalidDeploymentVersionUpgradeException(
-          deployment._id,
-          deployment.properties.image.version,
-          updateDeploymentDto.properties.image.version,
-        ).message;
-      try {
-        await service.update(
-          workspace._id,
-          deployment._id,
           updateDeploymentDto,
           user._id,
         );
@@ -447,7 +380,6 @@
       await service.remove(workspace._id, createdDeployment._id, user._id);
     });
 
->>>>>>> c6389c00
     it('should update the deployment', async () => {
       const eventEmitterSpy: jest.SpyInstance<boolean, any[]> = jest.spyOn(
         eventEmitter,
