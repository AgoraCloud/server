import { KubeUtil } from './../kubernetes/utils/kube.util';
import { ProxyUtil } from './utils/proxy.util';
import { DeploymentsService } from './../deployments/deployments.service';
import { InvalidMongoIdException } from './../../exceptions/invalid-mongo-id.exception';
import { isMongoId } from 'class-validator';
import { DeploymentDocument } from './../deployments/schemas/deployment.schema';
import { HttpAdapterHost } from '@nestjs/core';
import { Request, Response } from 'express';
import {
  Inject,
  Injectable,
  OnModuleInit,
  InternalServerErrorException,
} from '@nestjs/common';
import * as HttpProxy from 'http-proxy';
import { Server } from 'http';
import { Socket } from 'net';
<<<<<<< HEAD
import { generateResourceName } from '../kubernetes/helpers';
=======
>>>>>>> c6389c00
import { IncomingMessage, ServerResponse } from 'http';

@Injectable()
export class ProxyService implements OnModuleInit {
  constructor(
    @Inject(HttpProxy) private readonly httpProxy: HttpProxy,
    private readonly httpAdapterHost: HttpAdapterHost,
    private readonly deploymentsService: DeploymentsService,
  ) {}

  onModuleInit(): void {
    this.onProxyError();
    this.proxyWebsockets();
  }

  /**
   * Handle proxy errors
   */
  private onProxyError(): void {
    this.httpProxy.on(
      'error',
      (err: Error, req: IncomingMessage, res: ServerResponse) => {
        const exception: InternalServerErrorException =
          new InternalServerErrorException(`Proxy Error`);
        res
          .writeHead(exception.getStatus(), {
            'Content-Type': 'application/json',
          })
          .end(JSON.stringify(exception.getResponse()));
      },
    );
  }

  /**
   * Proxy all deployment websockets
   * @throws InvalidMongoIdException
   */
  private proxyWebsockets(): void {
    const httpServer: Server = this.httpAdapterHost.httpAdapter.getHttpServer();
    httpServer.on(
      'upgrade',
      async (req: Request, socket: Socket, head: any) => {
        const deploymentId: string = ProxyUtil.getDeploymentIdFromHostname(
          req.headers.host,
        );
        if (!isMongoId(deploymentId)) {
          throw new InvalidMongoIdException('deploymentId');
        }
        const deployment: DeploymentDocument =
          await this.deploymentsService.findOne(deploymentId);
        this.httpProxy.ws(
          req,
          socket,
          head,
          this.makeProxyOptions(deployment.workspace._id, deploymentId),
        );
      },
    );
  }

  /**
   * Proxy all deployment requests
   * @param deployment the deployment
   * @param req the request
   * @param res the response
   */
  proxy(deployment: DeploymentDocument, req: Request, res: Response): void {
    this.httpProxy.web(
      req,
      res,
      this.makeProxyOptions(deployment.workspace._id, deployment._id),
    );
  }

  /**
   * Dynamically creates configuration options for the proxy
   * @param workspaceId the deployments workspace id
   * @param deploymentId the deployment id
   * @returns the http-proxy server options
   */
  private makeProxyOptions(
    workspaceId: string,
    deploymentId: string,
  ): HttpProxy.ServerOptions {
    return {
<<<<<<< HEAD
      target: `http://${generateResourceName(
        deploymentId,
      )}.${generateResourceName(workspaceId)}.svc.cluster.local`,
      changeOrigin: true,
=======
      target: `http://${KubeUtil.generateResourceName(
        deploymentId,
      )}.${KubeUtil.generateResourceName(workspaceId)}.svc.cluster.local`,
>>>>>>> c6389c00
    };
  }
}<|MERGE_RESOLUTION|>--- conflicted
+++ resolved
@@ -15,10 +15,6 @@
 import * as HttpProxy from 'http-proxy';
 import { Server } from 'http';
 import { Socket } from 'net';
-<<<<<<< HEAD
-import { generateResourceName } from '../kubernetes/helpers';
-=======
->>>>>>> c6389c00
 import { IncomingMessage, ServerResponse } from 'http';
 
 @Injectable()
@@ -104,16 +100,9 @@
     deploymentId: string,
   ): HttpProxy.ServerOptions {
     return {
-<<<<<<< HEAD
-      target: `http://${generateResourceName(
-        deploymentId,
-      )}.${generateResourceName(workspaceId)}.svc.cluster.local`,
-      changeOrigin: true,
-=======
       target: `http://${KubeUtil.generateResourceName(
         deploymentId,
       )}.${KubeUtil.generateResourceName(workspaceId)}.svc.cluster.local`,
->>>>>>> c6389c00
     };
   }
 }