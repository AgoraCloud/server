import {
  WorkspaceDto,
  ExceptionDto,
  CreateWorkspaceDto,
  UpdateWorkspaceDto,
  AddWorkspaceUserDto,
  ActionDto,
  AuditActionDto,
  AuditResourceDto,
} from '@agoracloud/common';
import { UserInterceptor } from './../../interceptors/user.interceptor';
import { WorkspaceInterceptor } from './../../interceptors/workspace.interceptor';
import { Auth } from '../../decorators/auth.decorator';
import { Permissions } from './../../decorators/permissions.decorator';
import {
  ApiTags,
  ApiCookieAuth,
  ApiCreatedResponse,
  ApiBadRequestResponse,
  ApiUnauthorizedResponse,
  ApiOkResponse,
  ApiNotFoundResponse,
  ApiParam,
  ApiOperation,
  ApiForbiddenResponse,
} from '@nestjs/swagger';
import { WorkspaceDocument } from './schemas/workspace.schema';
import { UserDocument } from '../users/schemas/user.schema';
import { FindOneParams } from './../../utils/find-one-params';
import {
  Controller,
  Get,
  Post,
  Body,
  Put,
  Param,
  Delete,
  UseInterceptors,
} from '@nestjs/common';
import { WorkspacesService } from './workspaces.service';
import { User } from '../../decorators/user.decorator';
import { IsAdmin } from '../../decorators/is-admin.decorator';
import { Workspace } from '../../decorators/workspace.decorator';
import { Audit } from '../../decorators/audit.decorator';
import { Transform } from '../../decorators/transform.decorator';

@ApiCookieAuth()
@ApiTags('Workspaces')
@Controller('api/workspaces')
@Auth()
@Transform(WorkspaceDto)
export class WorkspacesController {
  constructor(private readonly workspacesService: WorkspacesService) {}

  /**
   * Create a workspace
   * @param user the user
   * @param createWorkspaceDto the workspace to create
   */
  @Post()
  @Permissions(ActionDto.CreateWorkspace)
  @Audit(AuditActionDto.Create, AuditResourceDto.Workspace)
  @ApiOperation({ summary: 'Create a workspace' })
  @ApiCreatedResponse({
    description: 'The workspace has been successfully created',
    type: WorkspaceDto,
  })
  @ApiBadRequestResponse({
    description: 'The provided workspace was not valid',
    type: ExceptionDto,
  })
  @ApiUnauthorizedResponse({ description: 'Unauthorized', type: ExceptionDto })
  @ApiForbiddenResponse({ description: 'Forbidden', type: ExceptionDto })
  create(
    @User() user: UserDocument,
    @Body() createWorkspaceDto: CreateWorkspaceDto,
  ): Promise<WorkspaceDocument> {
    return this.workspacesService.create(user, createWorkspaceDto);
  }

  /**
   * Get all workspaces
   * @param userId the users id
   */
  @Get()
  @Permissions(ActionDto.ReadWorkspace)
  @Audit(AuditActionDto.Read, AuditResourceDto.Workspace)
  @ApiOperation({ summary: 'Get all workspaces' })
  @ApiOkResponse({
    description: 'The workspaces have been successfully retrieved',
    type: [WorkspaceDto],
  })
  @ApiUnauthorizedResponse({ description: 'Unauthorized', type: ExceptionDto })
  @ApiForbiddenResponse({ description: 'Forbidden', type: ExceptionDto })
  findAll(
    @User('_id') userId: string,
    @IsAdmin() isAdmin: boolean,
  ): Promise<WorkspaceDocument[]> {
    if (isAdmin) {
      return this.workspacesService.findAll();
    }
    return this.workspacesService.findAll(userId);
  }

  /**
   * Get a workspace
   * @param userId the users id
   * @param workspaceId the workspace id
   */
  @Get(':id')
  @Permissions(ActionDto.ReadWorkspace)
  @Audit(AuditActionDto.Read, AuditResourceDto.Workspace)
  @ApiParam({ name: 'id', description: 'The workspace id' })
  @ApiOperation({ summary: 'Get a workspace' })
  @ApiOkResponse({
    description: 'The workspace has been successfully retrieved',
    type: WorkspaceDto,
  })
  @ApiBadRequestResponse({
    description: 'The provided workspace id was not valid',
    type: ExceptionDto,
  })
  @ApiUnauthorizedResponse({ description: 'Unauthorized', type: ExceptionDto })
  @ApiForbiddenResponse({ description: 'Forbidden', type: ExceptionDto })
  @ApiNotFoundResponse({
    description: 'The workspace with the given id was not found',
    type: ExceptionDto,
  })
  findOne(
    @User('_id') userId: string,
    @IsAdmin() isAdmin: boolean,
    @Param() { id: workspaceId }: FindOneParams,
  ): Promise<WorkspaceDocument> {
    if (isAdmin) {
      return this.workspacesService.findOne(workspaceId);
    }
    return this.workspacesService.findOne(workspaceId, userId);
  }

  /**
   * Update a workspace
   * @param userId the users id
   * @param workspaceId the workspace id
   * @param updateWorkspaceDto the updated workspace
   */
  @Put(':id')
  @Permissions(ActionDto.UpdateWorkspace)
  @Audit(AuditActionDto.Update, AuditResourceDto.Workspace)
  @ApiParam({ name: 'id', description: 'The workspace id' })
  @ApiOperation({ summary: 'Update a workspace' })
  @ApiOkResponse({
    description: 'The workspace has been successfully updated',
    type: WorkspaceDto,
  })
  @ApiBadRequestResponse({
    description: 'The provided workspace or workspace id was not valid',
    type: ExceptionDto,
  })
  @ApiUnauthorizedResponse({ description: 'Unauthorized', type: ExceptionDto })
  @ApiForbiddenResponse({ description: 'Forbidden', type: ExceptionDto })
  @ApiNotFoundResponse({
    description: 'The workspace with the given id was not found',
    type: ExceptionDto,
  })
  update(
    @User('_id') userId: string,
    @IsAdmin() isAdmin: boolean,
    @Param() { id: workspaceId }: FindOneParams,
    @Body() updateWorkspaceDto: UpdateWorkspaceDto,
  ): Promise<WorkspaceDocument> {
    if (isAdmin) {
      return this.workspacesService.update(workspaceId, updateWorkspaceDto);
    }
    return this.workspacesService.update(
      workspaceId,
      updateWorkspaceDto,
      userId,
    );
  }

  /**
   * Delete a workspace
   * @param userId the users id
   * @param workspaceId the workspace id
   */
  @Delete(':id')
  @Permissions(ActionDto.DeleteWorkspace)
  @Audit(AuditActionDto.Delete, AuditResourceDto.Workspace)
  @ApiParam({ name: 'id', description: 'The workspace id' })
  @ApiOperation({ summary: 'Delete a workspace' })
  @ApiOkResponse({
    description: 'The workspace has been successfully deleted',
  })
  @ApiBadRequestResponse({
    description: 'The provided workspace id was not valid',
    type: ExceptionDto,
  })
  @ApiUnauthorizedResponse({ description: 'Unauthorized', type: ExceptionDto })
  @ApiForbiddenResponse({ description: 'Forbidden', type: ExceptionDto })
  @ApiNotFoundResponse({
    description: 'The workspace with the given id was not found',
    type: ExceptionDto,
  })
  remove(
    @User('_id') userId: string,
    @IsAdmin() isAdmin: boolean,
    @Param() { id: workspaceId }: FindOneParams,
  ): Promise<void> {
    if (isAdmin) {
      return this.workspacesService.remove(workspaceId);
    }
    return this.workspacesService.remove(workspaceId, userId);
  }

  /**
   * Get the users in a workspace
   * @param workspaceId the workspace id
   */
  @Get(':workspaceId/users')
<<<<<<< HEAD
  @Permissions(Action.ReadWorkspace)
  @UseInterceptors(WorkspaceInterceptor)
  @Audit(AuditAction.ReadUsers, AuditResource.Workspace)
=======
  @Permissions(ActionDto.ReadWorkspace)
  @UseInterceptors(WorkspaceInterceptor)
  @Audit(AuditActionDto.ReadUsers, AuditResourceDto.Workspace)
>>>>>>> 0e6c7d90
  @ApiParam({ name: 'workspaceId', description: 'The workspace id' })
  @ApiOperation({ summary: 'Get the users in a workspace' })
  @ApiOkResponse({
    description: 'The users in the workspace have been successfully retrieved',
    type: WorkspaceDto,
  })
  @ApiBadRequestResponse({
    description: 'The provided workspace id was not valid',
    type: ExceptionDto,
  })
  @ApiUnauthorizedResponse({ description: 'Unauthorized', type: ExceptionDto })
  @ApiForbiddenResponse({ description: 'Forbidden', type: ExceptionDto })
  @ApiNotFoundResponse({
    description: 'The workspace with the given id was not found',
    type: ExceptionDto,
  })
  getUsers(@Workspace('_id') workspaceId: string): Promise<WorkspaceDocument> {
    return this.workspacesService.findOneUsers(workspaceId);
  }

  /**
   * Add a user to a workspace, accessible by super admins and workspace admins
   * @param workspace the workspace
   * @param addWorkspaceUserDto the user to add
   */
  @Put(':workspaceId/users')
  @Permissions(ActionDto.ManageWorkspace)
  @UseInterceptors(WorkspaceInterceptor)
  @Audit(AuditActionDto.AddUser, AuditResourceDto.Workspace)
  @ApiParam({ name: 'workspaceId', description: 'The workspace id' })
  @ApiOperation({ summary: 'Add a user to a workspace' })
  @ApiOkResponse({
    description: 'The user has been successfully added to the workspace',
    type: WorkspaceDto,
  })
  @ApiBadRequestResponse({
    description:
      'The provided workspace or user id was not valid or the provided user was already a member of the provided workspace',
    type: ExceptionDto,
  })
  @ApiUnauthorizedResponse({ description: 'Unauthorized', type: ExceptionDto })
  @ApiForbiddenResponse({ description: 'Forbidden', type: ExceptionDto })
  @ApiNotFoundResponse({
    description: 'The workspace or user with the given id was not found',
    type: ExceptionDto,
  })
  addUser(
    @Workspace() workspace: WorkspaceDocument,
    @Body() addWorkspaceUserDto: AddWorkspaceUserDto,
  ): Promise<WorkspaceDocument> {
    return this.workspacesService.addUser(workspace, addWorkspaceUserDto);
  }

  /**
   * Remove a user from a workspace, accessible by super admins and workspace admins
   * @param workspace the workspace
   * @param userId the users id
   */
  @Delete(':workspaceId/users/:userId')
  @Permissions(ActionDto.ManageWorkspace)
  @UseInterceptors(WorkspaceInterceptor, UserInterceptor)
  @Audit(AuditActionDto.RemoveUser, AuditResourceDto.Workspace)
  @ApiParam({ name: 'workspaceId', description: 'The workspace id' })
  @ApiParam({ name: 'userId', description: 'The users id' })
  @ApiOperation({ summary: 'Remove a user from a workspace' })
  @ApiOkResponse({
    description: 'The user has been successfully removed from the workspace',
    type: WorkspaceDto,
  })
  @ApiBadRequestResponse({
    description:
      'The provided workspace or user id was not valid, the provided user was not a member of the provided workspace or the workspace will have no members left if the user was removed',
    type: ExceptionDto,
  })
  @ApiUnauthorizedResponse({ description: 'Unauthorized', type: ExceptionDto })
  @ApiForbiddenResponse({ description: 'Forbidden', type: ExceptionDto })
  @ApiNotFoundResponse({
    description: 'The workspace or user with the given id was not found',
    type: ExceptionDto,
  })
  removeUser(
    @Workspace() workspace: WorkspaceDocument,
    @Param('userId') userId: string,
  ): Promise<WorkspaceDocument> {
    return this.workspacesService.removeUser(workspace, userId);
  }
}<|MERGE_RESOLUTION|>--- conflicted
+++ resolved
@@ -217,15 +217,9 @@
    * @param workspaceId the workspace id
    */
   @Get(':workspaceId/users')
-<<<<<<< HEAD
-  @Permissions(Action.ReadWorkspace)
-  @UseInterceptors(WorkspaceInterceptor)
-  @Audit(AuditAction.ReadUsers, AuditResource.Workspace)
-=======
   @Permissions(ActionDto.ReadWorkspace)
   @UseInterceptors(WorkspaceInterceptor)
   @Audit(AuditActionDto.ReadUsers, AuditResourceDto.Workspace)
->>>>>>> 0e6c7d90
   @ApiParam({ name: 'workspaceId', description: 'The workspace id' })
   @ApiOperation({ summary: 'Get the users in a workspace' })
   @ApiOkResponse({
