<<<<<<< HEAD
=======
import { AuditResource } from './../auditing/schemas/audit-log.schema';
>>>>>>> efaa8211
import { AddWorkspaceUserDto } from './dto/add-workspace-user.dto';
import { UserInterceptor } from './../../interceptors/user.interceptor';
import { WorkspaceInterceptor } from './../../interceptors/workspace.interceptor';
import { Auth } from '../../decorators/auth.decorator';
import { Action } from './../authorization/schemas/permission.schema';
import { Permissions } from './../../decorators/permissions.decorator';
import { ExceptionDto } from './../../utils/base.dto';
import {
  ApiTags,
  ApiCookieAuth,
  ApiCreatedResponse,
  ApiBadRequestResponse,
  ApiUnauthorizedResponse,
  ApiOkResponse,
  ApiNotFoundResponse,
  ApiParam,
  ApiOperation,
  ApiForbiddenResponse,
} from '@nestjs/swagger';
import { WorkspaceDto } from './dto/workspace.dto';
import { TransformInterceptor } from './../../interceptors/transform.interceptor';
import { WorkspaceDocument } from './schemas/workspace.schema';
import { UserDocument } from '../users/schemas/user.schema';
import { FindOneParams } from './../../utils/find-one-params';
import {
  Controller,
  Get,
  Post,
  Body,
  Put,
  Param,
  Delete,
  UseInterceptors,
} from '@nestjs/common';
import { WorkspacesService } from './workspaces.service';
import { CreateWorkspaceDto } from './dto/create-workspace.dto';
import { UpdateWorkspaceDto } from './dto/update-workspace.dto';
import { User } from '../../decorators/user.decorator';
import { IsAdmin } from '../../decorators/is-admin.decorator';
import { Workspace } from '../../decorators/workspace.decorator';
<<<<<<< HEAD
=======
import { Audit } from '../../decorators/audit.decorator';
import { AuditAction } from '../auditing/schemas/audit-log.schema';
>>>>>>> efaa8211

@ApiCookieAuth()
@ApiTags('Workspaces')
@Controller('api/workspaces')
@Auth()
@UseInterceptors(new TransformInterceptor(WorkspaceDto))
export class WorkspacesController {
  constructor(private readonly workspacesService: WorkspacesService) {}

  /**
   * Create a workspace
   * @param user the user
   * @param createWorkspaceDto the workspace to create
   */
  @Post()
  @Permissions(Action.CreateWorkspace)
  @Audit(AuditAction.Create, AuditResource.Workspace)
  @ApiOperation({ summary: 'Create a workspace' })
  @ApiCreatedResponse({
    description: 'The workspace has been successfully created',
    type: WorkspaceDto,
  })
  @ApiBadRequestResponse({
    description: 'The provided workspace was not valid',
    type: ExceptionDto,
  })
  @ApiUnauthorizedResponse({ description: 'Unauthorized', type: ExceptionDto })
  @ApiForbiddenResponse({ description: 'Forbidden', type: ExceptionDto })
  create(
    @User() user: UserDocument,
    @Body() createWorkspaceDto: CreateWorkspaceDto,
  ): Promise<WorkspaceDocument> {
    return this.workspacesService.create(user, createWorkspaceDto);
  }

  /**
   * Get all workspaces
   * @param userId the users id
   */
  @Get()
  @Permissions(Action.ReadWorkspace)
  @Audit(AuditAction.Read, AuditResource.Workspace)
  @ApiOperation({ summary: 'Get all workspaces' })
  @ApiOkResponse({
    description: 'The workspaces have been successfully retrieved',
    type: [WorkspaceDto],
  })
  @ApiUnauthorizedResponse({ description: 'Unauthorized', type: ExceptionDto })
  @ApiForbiddenResponse({ description: 'Forbidden', type: ExceptionDto })
  findAll(
    @User('_id') userId: string,
    @IsAdmin() isAdmin: boolean,
  ): Promise<WorkspaceDocument[]> {
    if (isAdmin) {
      return this.workspacesService.findAll();
    }
    return this.workspacesService.findAll(userId);
  }

  /**
   * Get a workspace
   * @param userId the users id
   * @param workspaceId the workspace id
   */
  @Get(':id')
  @Permissions(Action.ReadWorkspace)
  @Audit(AuditAction.Read, AuditResource.Workspace)
  @ApiParam({ name: 'id', description: 'The workspace id' })
  @ApiOperation({ summary: 'Get a workspace' })
  @ApiOkResponse({
    description: 'The workspace has been successfully retrieved',
    type: WorkspaceDto,
  })
  @ApiBadRequestResponse({
    description: 'The provided workspace id was not valid',
    type: ExceptionDto,
  })
  @ApiUnauthorizedResponse({ description: 'Unauthorized', type: ExceptionDto })
  @ApiForbiddenResponse({ description: 'Forbidden', type: ExceptionDto })
  @ApiNotFoundResponse({
    description: 'The workspace with the given id was not found',
    type: ExceptionDto,
  })
  findOne(
    @User('_id') userId: string,
    @IsAdmin() isAdmin: boolean,
    @Param() { id: workspaceId }: FindOneParams,
  ): Promise<WorkspaceDocument> {
    if (isAdmin) {
      return this.workspacesService.findOne(workspaceId);
    }
    return this.workspacesService.findOne(workspaceId, userId);
  }

  /**
   * Update a workspace
   * @param userId the users id
   * @param workspaceId the workspace id
   * @param updateWorkspaceDto the updated workspace
   */
  @Put(':id')
  @Permissions(Action.UpdateWorkspace)
  @Audit(AuditAction.Update, AuditResource.Workspace)
  @ApiParam({ name: 'id', description: 'The workspace id' })
  @ApiOperation({ summary: 'Update a workspace' })
  @ApiOkResponse({
    description: 'The workspace has been successfully updated',
    type: WorkspaceDto,
  })
  @ApiBadRequestResponse({
    description: 'The provided workspace or workspace id was not valid',
    type: ExceptionDto,
  })
  @ApiUnauthorizedResponse({ description: 'Unauthorized', type: ExceptionDto })
  @ApiForbiddenResponse({ description: 'Forbidden', type: ExceptionDto })
  @ApiNotFoundResponse({
    description: 'The workspace with the given id was not found',
    type: ExceptionDto,
  })
  update(
    @User('_id') userId: string,
    @IsAdmin() isAdmin: boolean,
    @Param() { id: workspaceId }: FindOneParams,
    @Body() updateWorkspaceDto: UpdateWorkspaceDto,
  ): Promise<WorkspaceDocument> {
    if (isAdmin) {
      return this.workspacesService.update(workspaceId, updateWorkspaceDto);
    }
    return this.workspacesService.update(
      workspaceId,
      updateWorkspaceDto,
      userId,
    );
  }

  /**
   * Delete a workspace
   * @param userId the users id
   * @param workspaceId the workspace id
   */
  @Delete(':id')
  @Permissions(Action.DeleteWorkspace)
  @Audit(AuditAction.Delete, AuditResource.Workspace)
  @ApiParam({ name: 'id', description: 'The workspace id' })
  @ApiOperation({ summary: 'Delete a workspace' })
  @ApiOkResponse({
    description: 'The workspace has been successfully deleted',
  })
  @ApiBadRequestResponse({
    description: 'The provided workspace id was not valid',
    type: ExceptionDto,
  })
  @ApiUnauthorizedResponse({ description: 'Unauthorized', type: ExceptionDto })
  @ApiForbiddenResponse({ description: 'Forbidden', type: ExceptionDto })
  @ApiNotFoundResponse({
    description: 'The workspace with the given id was not found',
    type: ExceptionDto,
  })
  remove(
    @User('_id') userId: string,
    @IsAdmin() isAdmin: boolean,
    @Param() { id: workspaceId }: FindOneParams,
  ): Promise<void> {
    if (isAdmin) {
      return this.workspacesService.remove(workspaceId);
    }
    return this.workspacesService.remove(workspaceId, userId);
  }

  /**
   * Add a user to a workspace, accessible by super admins and workspace admins
   * @param workspace the workspace
   * @param addWorkspaceUserDto the user to add
   */
  @Put(':workspaceId/users')
  @Permissions(Action.ManageWorkspace)
  @UseInterceptors(WorkspaceInterceptor)
<<<<<<< HEAD
=======
  @Audit(AuditAction.AddUser, AuditResource.Workspace)
>>>>>>> efaa8211
  @ApiParam({ name: 'workspaceId', description: 'The workspace id' })
  @ApiOperation({ summary: 'Add a user to a workspace' })
  @ApiOkResponse({
    description: 'The user has been successfully added to the workspace',
  })
  @ApiBadRequestResponse({
    description:
      'The provided workspace or user id was not valid or the provided user was already a member of the provided workspace',
    type: ExceptionDto,
  })
  @ApiUnauthorizedResponse({ description: 'Unauthorized', type: ExceptionDto })
  @ApiForbiddenResponse({ description: 'Forbidden', type: ExceptionDto })
  @ApiNotFoundResponse({
    description: 'The workspace or user with the given id was not found',
    type: ExceptionDto,
  })
  addUser(
    @Workspace() workspace: WorkspaceDocument,
    @Body() addWorkspaceUserDto: AddWorkspaceUserDto,
  ): Promise<WorkspaceDocument> {
    return this.workspacesService.addUser(workspace, addWorkspaceUserDto);
  }

  /**
   * Remove a user from a workspace, accessible by super admins and workspace admins
   * @param workspace the workspace
   * @param userId the users id
   */
  @Delete(':workspaceId/users/:userId')
  @Permissions(Action.ManageWorkspace)
  @UseInterceptors(WorkspaceInterceptor, UserInterceptor)
<<<<<<< HEAD
=======
  @Audit(AuditAction.RemoveUser, AuditResource.Workspace)
>>>>>>> efaa8211
  @ApiParam({ name: 'workspaceId', description: 'The workspace id' })
  @ApiParam({ name: 'userId', description: 'The users id' })
  @ApiOperation({ summary: 'Remove a user from a workspace' })
  @ApiOkResponse({
    description: 'The user has been successfully removed from the workspace',
  })
  @ApiBadRequestResponse({
    description:
      'The provided workspace or user id was not valid, the provided user was not a member of the provided workspace or the workspace will have no members left if the user was removed',
    type: ExceptionDto,
  })
  @ApiUnauthorizedResponse({ description: 'Unauthorized', type: ExceptionDto })
  @ApiForbiddenResponse({ description: 'Forbidden', type: ExceptionDto })
  @ApiNotFoundResponse({
    description: 'The workspace or user with the given id was not found',
    type: ExceptionDto,
  })
  removeUser(
    @Workspace() workspace: WorkspaceDocument,
    @Param('userId') userId: string,
  ): Promise<WorkspaceDocument> {
    return this.workspacesService.removeUser(workspace, userId);
  }
}<|MERGE_RESOLUTION|>--- conflicted
+++ resolved
@@ -1,7 +1,4 @@
-<<<<<<< HEAD
-=======
 import { AuditResource } from './../auditing/schemas/audit-log.schema';
->>>>>>> efaa8211
 import { AddWorkspaceUserDto } from './dto/add-workspace-user.dto';
 import { UserInterceptor } from './../../interceptors/user.interceptor';
 import { WorkspaceInterceptor } from './../../interceptors/workspace.interceptor';
@@ -42,11 +39,8 @@
 import { User } from '../../decorators/user.decorator';
 import { IsAdmin } from '../../decorators/is-admin.decorator';
 import { Workspace } from '../../decorators/workspace.decorator';
-<<<<<<< HEAD
-=======
 import { Audit } from '../../decorators/audit.decorator';
 import { AuditAction } from '../auditing/schemas/audit-log.schema';
->>>>>>> efaa8211
 
 @ApiCookieAuth()
 @ApiTags('Workspaces')
@@ -224,10 +218,7 @@
   @Put(':workspaceId/users')
   @Permissions(Action.ManageWorkspace)
   @UseInterceptors(WorkspaceInterceptor)
-<<<<<<< HEAD
-=======
   @Audit(AuditAction.AddUser, AuditResource.Workspace)
->>>>>>> efaa8211
   @ApiParam({ name: 'workspaceId', description: 'The workspace id' })
   @ApiOperation({ summary: 'Add a user to a workspace' })
   @ApiOkResponse({
@@ -259,10 +250,7 @@
   @Delete(':workspaceId/users/:userId')
   @Permissions(Action.ManageWorkspace)
   @UseInterceptors(WorkspaceInterceptor, UserInterceptor)
-<<<<<<< HEAD
-=======
   @Audit(AuditAction.RemoveUser, AuditResource.Workspace)
->>>>>>> efaa8211
   @ApiParam({ name: 'workspaceId', description: 'The workspace id' })
   @ApiParam({ name: 'userId', description: 'The users id' })
   @ApiOperation({ summary: 'Remove a user from a workspace' })
