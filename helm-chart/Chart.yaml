apiVersion: v2
name: agoracloud
description: A Helm chart for Deploying AgoraCloud

type: application
version: 1.0.0
<<<<<<< HEAD
appVersion: 1.4.0
=======
appVersion: 1.5.0
>>>>>>> c6389c00
<|MERGE_RESOLUTION|>--- conflicted
+++ resolved
@@ -4,8 +4,4 @@
 
 type: application
 version: 1.0.0
-<<<<<<< HEAD
-appVersion: 1.4.0
-=======
-appVersion: 1.5.0
->>>>>>> c6389c00
+appVersion: 1.5.0